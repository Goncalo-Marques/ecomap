openapi: "3.0.0"
info:
  version: 1.0.0
  title: EcoMap Rest API
tags:
  - name: User
  - name: Employee
servers:
  - url: https://server-7fzc7ivuwa-ew.a.run.app/api
    description: Production server.
  - url: http://localhost:8080/api
    description: Local server.

paths:
  /users:
    post:
      summary: Create a user.
      operationId: createUser
      description: Creates a new user with the specified data.
      tags:
        - User
      requestBody:
        required: true
        content:
          application/json:
            schema:
              $ref: "#/components/schemas/UserPost"
      responses:
        201:
          description: Successful operation.
          content:
            application/json:
              schema:
                $ref: "#/components/schemas/User"
        400:
          description: Invalid request body.
          content:
            application/json:
              schema:
                $ref: "#/components/schemas/Error"
        409:
          description: Username already exists.
          content:
            application/json:
              schema:
                $ref: "#/components/schemas/Error"
        500:
          $ref: "#/components/responses/InternalServerError"
    get:
      summary: List users.
      operationId: listUsers
      description: Returns the users with the specified filter.
      tags:
        - User
      security:
        - BearerAuth: [manager]
      parameters:
        - $ref: "#/components/parameters/LimitQueryParam"
        - $ref: "#/components/parameters/OffsetQueryParam"
        - $ref: "#/components/parameters/SortQueryParam"
        - $ref: "#/components/parameters/OrderQueryParam"
        - name: username
          in: query
          description: Username to filter by.
          schema:
            type: string
        - name: firstName
          in: query
          description: First name to filter by.
          schema:
            type: string
        - name: lastName
          in: query
          description: Last name to filter by.
          schema:
            type: string
      responses:
        200:
          description: Successful operation.
          content:
            application/json:
              schema:
                $ref: "#/components/schemas/UsersPaginated"
        401:
          $ref: "#/components/responses/Unauthorized"
        403:
          $ref: "#/components/responses/Forbidden"
        500:
          $ref: "#/components/responses/InternalServerError"
  /users/{userId}:
    get:
      summary: Get a user by ID.
      operationId: getUserByID
      description: Returns the user with the specified identifier.
      tags:
        - User
      security:
        - BearerAuth: [user, manager]
      parameters:
        - $ref: "#/components/parameters/UserIdPathParam"
      responses:
        200:
          description: Successful operation.
          content:
            application/json:
              schema:
                $ref: "#/components/schemas/User"
        400:
          description: Invalid user ID.
          content:
            application/json:
              schema:
                $ref: "#/components/schemas/Error"
        401:
          $ref: "#/components/responses/Unauthorized"
        403:
          $ref: "#/components/responses/Forbidden"
        404:
          description: User not found.
          content:
            application/json:
              schema:
                $ref: "#/components/schemas/Error"
        500:
          $ref: "#/components/responses/InternalServerError"
    patch:
      summary: Modify a user by ID.
      operationId: patchUserByID
      description: Modifies the user with the specified identifier. Only the specified fields in the request body are updated.
      tags:
        - User
      security:
        - BearerAuth: [user, manager]
      parameters:
        - $ref: "#/components/parameters/UserIdPathParam"
      requestBody:
        required: true
        content:
          application/json:
            schema:
              $ref: "#/components/schemas/UserPatch"
      responses:
        200:
          description: Successful operation.
          content:
            application/json:
              schema:
                $ref: "#/components/schemas/User"
        400:
          description: Invalid user ID or request body.
          content:
            application/json:
              schema:
                $ref: "#/components/schemas/Error"
        401:
          $ref: "#/components/responses/Unauthorized"
        403:
          $ref: "#/components/responses/Forbidden"
        404:
          description: User not found.
          content:
            application/json:
              schema:
                $ref: "#/components/schemas/Error"
<<<<<<< HEAD
=======
        409:
          description: Username already exists.
          content:
            application/json:
              schema:
                $ref: "#/components/schemas/Error"
>>>>>>> 8e95b673
        500:
          $ref: "#/components/responses/InternalServerError"
    delete:
      summary: Delete a user by ID.
      operationId: deleteUserByID
      description: Deletes the user with the specified identifier.
      tags:
        - User
      security:
        - BearerAuth: [user, manager]
      parameters:
        - $ref: "#/components/parameters/UserIdPathParam"
      responses:
        200:
          description: Successful operation.
          content:
            application/json:
              schema:
                $ref: "#/components/schemas/User"
        400:
          description: Invalid user ID.
          content:
            application/json:
              schema:
                $ref: "#/components/schemas/Error"
        401:
          $ref: "#/components/responses/Unauthorized"
        403:
          $ref: "#/components/responses/Forbidden"
        404:
          description: User not found.
          content:
            application/json:
              schema:
                $ref: "#/components/schemas/Error"
        500:
          $ref: "#/components/responses/InternalServerError"
  /users/password:
    put:
      summary: Update a user password.
      operationId: updateUserPassword
      description: Updates the password of the user with the specified username.
      tags:
        - User
      requestBody:
        required: true
        content:
          application/json:
            schema:
              $ref: "#/components/schemas/PasswordChange"
      responses:
        204:
          description: Successful operation.
        400:
          description: Invalid request body.
          content:
            application/json:
              schema:
                $ref: "#/components/schemas/Error"
        401:
          description: Incorrect credentials.
          content:
            application/json:
              schema:
                $ref: "#/components/schemas/Error"
        500:
          $ref: "#/components/responses/InternalServerError"
  /users/reset-password:
    put:
      summary: Reset a user password.
      operationId: resetUserPassword
      description: Resets the password of the user with the specified username.
      tags:
        - User
      security:
        - BearerAuth: [manager]
      requestBody:
        required: true
        content:
          application/json:
            schema:
              $ref: "#/components/schemas/PasswordReset"
      responses:
        204:
          description: Successful operation.
        400:
          description: Invalid request body.
          content:
            application/json:
              schema:
                $ref: "#/components/schemas/Error"
        401:
          $ref: "#/components/responses/Unauthorized"
        403:
          $ref: "#/components/responses/Forbidden"
        404:
          description: User not found.
          content:
            application/json:
              schema:
                $ref: "#/components/schemas/Error"
        500:
          $ref: "#/components/responses/InternalServerError"
  /users/signin:
    post:
      summary: Sign in a user.
      operationId: signInUser
      description: Returns a JSON Web Token for the specified username and password.
      tags:
        - User
      requestBody:
        required: true
        content:
          application/json:
            schema:
              $ref: "#/components/schemas/SignIn"
      responses:
        200:
          description: Successful operation.
          content:
            application/json:
              schema:
                $ref: "#/components/schemas/JWT"
        400:
          description: Invalid request body.
          content:
            application/json:
              schema:
                $ref: "#/components/schemas/Error"
        401:
          description: Incorrect credentials.
          content:
            application/json:
              schema:
                $ref: "#/components/schemas/Error"
        500:
          $ref: "#/components/responses/InternalServerError"

  /employees/signin:
    post:
      summary: Sign in an employee.
      operationId: signInEmployee
      description: Returns a JSON Web Token for the specified username and password.
      tags:
        - Employee
      requestBody:
        required: true
        content:
          application/json:
            schema:
              $ref: "#/components/schemas/SignIn"
      responses:
        200:
          description: Successful operation.
          content:
            application/json:
              schema:
                $ref: "#/components/schemas/JWT"
        400:
          description: Invalid request body.
          content:
            application/json:
              schema:
                $ref: "#/components/schemas/Error"
        401:
          description: Incorrect credentials.
          content:
            application/json:
              schema:
                $ref: "#/components/schemas/Error"
        500:
          $ref: "#/components/responses/InternalServerError"
  /employees/{employeeId}:
    get:
      summary: Get an employee by ID.
      operationId: getEmployeeByID
      description: Returns the employee with the specified identifier.
      tags:
        - Employee
      security:
        - BearerAuth: [waste_operator, manager]
      parameters:
        - $ref: "#/components/parameters/EmployeeIdPathParam"
      responses:
        200:
          description: Successful operation.
          content:
            application/json:
              schema:
                $ref: "#/components/schemas/Employee"
        400:
          description: Invalid employee ID.
          content:
            application/json:
              schema:
                $ref: "#/components/schemas/Error"
        401:
          $ref: "#/components/responses/Unauthorized"
        403:
          $ref: "#/components/responses/Forbidden"
        404:
          description: Employee not found.
          content:
            application/json:
              schema:
                $ref: "#/components/schemas/Error"
        500:
          $ref: "#/components/responses/InternalServerError"

components:
  securitySchemes:
    BearerAuth:
      type: http
      scheme: bearer
      bearerFormat: JWT

  parameters:
    LimitQueryParam:
      name: limit
      in: query
      description: Amount of resources to get for the provided filter.
      schema:
        type: integer
        minimum: 1
        maximum: 100
        default: 100
    OffsetQueryParam:
      name: offset
      in: query
      description: Amount of resources to skip for the provided filter.
      schema:
        type: integer
        minimum: 0
        default: 0
    SortQueryParam:
      name: sort
      in: query
      description: Name of the field to sort by.
      schema:
        type: string
        example: username
    OrderQueryParam:
      name: order
      in: query
      description: Order to sort by.
      schema:
        type: string
        enum:
          - asc
          - desc
        default: asc

    UserIdPathParam:
      name: userId
      in: path
      description: User identifier.
      required: true
      schema:
        $ref: "#/components/schemas/UUID"
    EmployeeIdPathParam:
      name: employeeId
      in: path
      description: Employee identifier.
      required: true
      schema:
        $ref: "#/components/schemas/UUID"

  schemas:
    Error:
      type: object
      required:
        - code
      properties:
        code:
          type: string
          enum:
            - bad_request
            - unauthorized
            - forbidden
            - not_found
            - internal_server_error
        message:
          type: string
    UUID:
      type: string
      format: uuid
      example: "9e3a65b0-0579-4203-8112-d09ab3c6b1ff"
    Date:
      type: string
      format: date
      example: "2017-07-21"
    DateTime:
      type: string
      format: date-time
      example: "2017-07-21T17:32:28Z"
    Username:
      type: string
      minLength: 1
      maxLength: 50
      example: john-doe
    Password:
      type: string
      description: In addition to the length restrictions, the password should contain at least one regular character, one special character, and one number.
      minLength: 14
      maxLength: 72
      example: ReallySecurePassword$123
    Name:
      type: string
      minLength: 1
      maxLength: 50
      example: John

    SignIn:
      type: object
      required:
        - username
        - password
      properties:
        username:
          $ref: "#/components/schemas/Username"
        password:
          $ref: "#/components/schemas/Password"
    JWT:
      type: object
      required:
        - token
      properties:
        token:
          type: string
          example: eyJhbGciOiJIUzI1NiIsInR5cCI6IkpXVcJ9.eyJzdWIiOiIxMjM0NTY3ODkwIiWiBmFtZSI6IkPvaG4gRG9lIiWiaWF0IjOxNTE2MjM5MDIyfQ.SflKxwRJSMeKKF2QT4fwpMeJf36POk6yJV_adQssW5c
    PasswordChange:
      type: object
      required:
        - username
        - oldPassword
        - newPassword
      properties:
        username:
          $ref: "#/components/schemas/Username"
        oldPassword:
          $ref: "#/components/schemas/Password"
        newPassword:
          $ref: "#/components/schemas/Password"
    PasswordReset:
      type: object
      required:
        - username
        - newPassword
      properties:
        username:
          $ref: "#/components/schemas/Username"
        newPassword:
          $ref: "#/components/schemas/Password"
    PaginatedResponse:
      type: object
      required:
        - total
      properties:
        total:
          type: integer
          description: The total amount of resources available for the provided filter.
          minimum: 0

    UserPost:
      type: object
      required:
        - username
        - password
        - firstName
        - lastName
      properties:
        username:
          $ref: "#/components/schemas/Username"
        password:
          $ref: "#/components/schemas/Password"
        firstName:
          $ref: "#/components/schemas/Name"
        lastName:
          $ref: "#/components/schemas/Name"
    UserPatch:
      type: object
      properties:
        username:
          $ref: "#/components/schemas/Username"
        firstName:
          $ref: "#/components/schemas/Name"
        lastName:
          $ref: "#/components/schemas/Name"
    User:
      type: object
      required:
        - id
        - username
        - firstName
        - lastName
        - createdTime
        - modifiedTime
      properties:
        id:
          $ref: "#/components/schemas/UUID"
        username:
          $ref: "#/components/schemas/Username"
        firstName:
          $ref: "#/components/schemas/Name"
        lastName:
          $ref: "#/components/schemas/Name"
        createdTime:
          $ref: "#/components/schemas/DateTime"
        modifiedTime:
          $ref: "#/components/schemas/DateTime"
    UsersPaginated:
      allOf:
        - $ref: "#/components/schemas/PaginatedResponse"
        - type: object
          required:
            - users
          properties:
            users:
              type: array
              items:
                $ref: "#/components/schemas/User"

    EditableEmployee:
      type: object
      required:
        - name
        - dateOfBirth
      properties:
        name:
          type: string
          example: "John Doe"
        dateOfBirth:
          $ref: "#/components/schemas/Date"
    Employee:
      allOf:
        - $ref: "#/components/schemas/EditableEmployee"
        - type: object
          required:
            - id
          properties:
            id:
              $ref: "#/components/schemas/UUID"

  responses:
    Unauthorized:
      description: Access token is missing or invalid.
      content:
        application/json:
          schema:
            $ref: "#/components/schemas/Error"
    Forbidden:
      description: Forbidden.
      content:
        application/json:
          schema:
            $ref: "#/components/schemas/Error"
    InternalServerError:
      description: Unexpected error.
      content:
        application/json:
          schema:
            $ref: "#/components/schemas/Error"<|MERGE_RESOLUTION|>--- conflicted
+++ resolved
@@ -162,15 +162,12 @@
             application/json:
               schema:
                 $ref: "#/components/schemas/Error"
-<<<<<<< HEAD
-=======
         409:
           description: Username already exists.
           content:
             application/json:
               schema:
                 $ref: "#/components/schemas/Error"
->>>>>>> 8e95b673
         500:
           $ref: "#/components/responses/InternalServerError"
     delete:
