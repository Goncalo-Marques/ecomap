--- conflicted
+++ resolved
@@ -1,9 +1,6 @@
 [versions]
 agp = "8.4.0"
-<<<<<<< HEAD
-=======
 datastorePreferencesCore = "1.1.1"
->>>>>>> c42e5ac7
 kotlin = "1.9.22"
 coreKtx = "1.13.1"
 junit = "4.13.2"
@@ -15,11 +12,8 @@
 constraintlayout = "2.1.4"
 playServicesMaps = "18.2.0"
 secretsGradlePlugin = "2.0.1"
-<<<<<<< HEAD
 playServicesLocation = "21.2.0"
-=======
 volley = "1.2.1"
->>>>>>> c42e5ac7
 
 [libraries]
 androidx-core-ktx = { group = "androidx.core", name = "core-ktx", version.ref = "coreKtx" }
@@ -33,11 +27,8 @@
 androidx-constraintlayout = { group = "androidx.constraintlayout", name = "constraintlayout", version.ref = "constraintlayout" }
 play-services-maps = { module = "com.google.android.gms:play-services-maps", version.ref = "playServicesMaps" }
 secrets-gradle-plugin = { module = "com.google.android.libraries.mapsplatform.secrets-gradle-plugin:secrets-gradle-plugin", version.ref = "secretsGradlePlugin" }
-<<<<<<< HEAD
 play-services-location = { group = "com.google.android.gms", name = "play-services-location", version.ref = "playServicesLocation" }
-=======
 volley = { module = "com.android.volley:volley", version.ref = "volley" }
->>>>>>> c42e5ac7
 
 [plugins]
 androidApplication = { id = "com.android.application", version.ref = "agp" }
