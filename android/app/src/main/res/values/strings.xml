<resources>
    <string name="app_name">EcoMap</string>
<<<<<<< HEAD
    <string name="map_find_nearest_container">Encontrar mais próximo</string>
    <string name="content_description_button_my_location">Ir para minha localização</string>
=======
    <string name="sign_in_username">Username</string>
    <string name="sign_in_logo_description">EcoMap logo</string>
    <string name="sign_in_password">Password</string>
    <string name="sign_in_sign_in_button">Sign in</string>
    <string name="create_account">Create account</string>
    <string name="sign_in_username_required_error">Username must be filled</string>
    <string name="sign_in_password_required_error">Password must be filled</string>
    <string name="first_name">First name</string>
    <string name="last_name">Last name</string>
    <string name="first_name_required_error">First name must be filled</string>
    <string name="last_name_required_error">Last name must be filled</string>
    <string name="error_create_account">Failed to create account</string>
    <string name="error_sign_in">Failed to sign in</string>
    <string name="password_constraints">Password must contain at least 14 characters, including one regular character, one special character, and one number</string>
>>>>>>> c42e5ac7
</resources><|MERGE_RESOLUTION|>--- conflicted
+++ resolved
@@ -1,9 +1,7 @@
 <resources>
     <string name="app_name">EcoMap</string>
-<<<<<<< HEAD
     <string name="map_find_nearest_container">Encontrar mais próximo</string>
     <string name="content_description_button_my_location">Ir para minha localização</string>
-=======
     <string name="sign_in_username">Username</string>
     <string name="sign_in_logo_description">EcoMap logo</string>
     <string name="sign_in_password">Password</string>
@@ -18,5 +16,4 @@
     <string name="error_create_account">Failed to create account</string>
     <string name="error_sign_in">Failed to sign in</string>
     <string name="password_constraints">Password must contain at least 14 characters, including one regular character, one special character, and one number</string>
->>>>>>> c42e5ac7
 </resources>