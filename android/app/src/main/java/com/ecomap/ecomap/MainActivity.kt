--- conflicted
+++ resolved
@@ -236,11 +236,7 @@
             closeContainerInfoWindow()
 
             // Returns false, so the default behavior is still used.
-<<<<<<< HEAD
-            return@setOnClusterClickListener false
-=======
             false
->>>>>>> 1aa3f047
         }
         map.setOnMapClickListener { closeContainerInfoWindow() }
 
