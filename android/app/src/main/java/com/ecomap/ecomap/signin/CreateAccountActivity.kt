--- conflicted
+++ resolved
@@ -110,13 +110,8 @@
                     }
 
                     Toast.makeText(
-<<<<<<< HEAD
                         this.applicationContext,
                         errorMessage,
-=======
-                        applicationContext,
-                        message,
->>>>>>> dfb726b4
                         Toast.LENGTH_LONG
                     ).show()
                 })
