--- conflicted
+++ resolved
@@ -116,11 +116,7 @@
 
 The server application requires a [PostgreSQL](https://www.postgresql.org/) database to manipulate the persistent data. There is a [Docker Compose](https://docs.docker.com/compose/) file ([docker-compose.yml](docker-compose.yml)) in the project root directory that already contains a `database` service that can be run locally.
 
-<<<<<<< HEAD
-The database migrations can be found in `db/migrations` in the `server` directory. When the server starts, it will make sure that the database is running the configured migration version. This behavior can also be configured and disabled if necessary.
-=======
 The database migrations can be found in `database/migrations` in the `server` directory. When the server starts, it will make sure that the database is running the configured migration version. This behavior can also be configured and disabled if necessary.
->>>>>>> e591d61a
 
 Note that there is a configuration file in the `server` directory that contains some placeholder variables that allow the server to be configured. By default, the server reads the [config.yml](server/config.yml) file, but this can be overridden by setting the `CONFIG_FILE` environment variable with a path to a valid configuration file in any other directory.
 
