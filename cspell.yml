version: "0.2"

language: en
useGitignore: true
ignoreWords:
  - aapt
  - androidx
  - appcompat
  - Avenir
<<<<<<< HEAD
  - buildx
  - cloudrun
=======
>>>>>>> e591d61a
  - codegen
  - Compat
  - constraintlayout
  - deepmap
  - ecomap
  - golangci
  - goncalo
  - GOPATH
  - gradlew
  - jackc
  - ldflags
  - libboost
  - mipmap
  - oapi
  - oapitypes
  - openapi
  - Parens
  - pgrouting
  - pgxpool
  - postgis
  - proguard
  - sharedpref
<<<<<<< HEAD
  - temurin
=======
  - sslmode
  - temurin
  - testcontainers
>>>>>>> e591d61a
  - transporthttp
ignorePaths:
  - "*.svg"
  - .golangci.yml
  - go.mod
  - go.sum
  - gradle
  - gradle.properties
  - gradlew
  - gradlew.bat
  - proguard-rules.pro
  - server/api/swagger/ui
  - server/config.yml
ignoreRegExpList:
  - "import\\s*\\((.|[\r\n])*?\\)" # Ignore go multiline imports.
  - "import\\s*.*\".*?\"" # Ignore go single line imports.
  - "//\\s*go:generate.*" # Ignore go generate directive.<|MERGE_RESOLUTION|>--- conflicted
+++ resolved
@@ -7,11 +7,8 @@
   - androidx
   - appcompat
   - Avenir
-<<<<<<< HEAD
   - buildx
   - cloudrun
-=======
->>>>>>> e591d61a
   - codegen
   - Compat
   - constraintlayout
@@ -34,13 +31,9 @@
   - postgis
   - proguard
   - sharedpref
-<<<<<<< HEAD
-  - temurin
-=======
   - sslmode
   - temurin
   - testcontainers
->>>>>>> e591d61a
   - transporthttp
 ignorePaths:
   - "*.svg"
