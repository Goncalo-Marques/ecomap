<script lang="ts">
	import { navigate } from "svelte-routing";
	import url from "../../../lib/stores/url";
	import { BackOfficeRoutes, backOfficeBasename } from "../../constants/routes";
	import SideBar from "./sidebar/SideBar.svelte";
	import TopBar from "./topbar/TopBar.svelte";

	// Redirect to dashboard page if pathname is at back office root level.
	if (
		$url.pathname === `/${backOfficeBasename}` ||
		$url.pathname === `/${backOfficeBasename}/`
	) {
		navigate(BackOfficeRoutes.DASHBOARD);
	}
</script>

<<<<<<< HEAD
<div class="main">
	<TopBar />
	<div class="container">
		<SideBar />
		<div class="layout">
			<slot />
		</div>
=======
<TopBar />
<div class="content">
	<SideBar />
	<div class="layout">
		<slot />
>>>>>>> 5e08c9ce
	</div>
</div>

<style>
	.content {
		display: flex;
		height: calc(100vh - var(--top-bar-height));
	}

	.layout {
		flex: 1;
		display: grid;
		overflow: auto;
	}

	.layout {
		display: flex;
		flex: 1;
		overflow: auto;

		& > * {
			flex: 1;
		}
	}
</style><|MERGE_RESOLUTION|>--- conflicted
+++ resolved
@@ -14,21 +14,11 @@
 	}
 </script>
 
-<<<<<<< HEAD
-<div class="main">
-	<TopBar />
-	<div class="container">
-		<SideBar />
-		<div class="layout">
-			<slot />
-		</div>
-=======
 <TopBar />
 <div class="content">
 	<SideBar />
 	<div class="layout">
 		<slot />
->>>>>>> 5e08c9ce
 	</div>
 </div>
 
