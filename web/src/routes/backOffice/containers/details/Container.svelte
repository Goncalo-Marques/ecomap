--- conflicted
+++ resolved
@@ -13,7 +13,7 @@
 	import DetailsHeader from "../../../../lib/components/details/DetailsHeader.svelte";
 	import { formatDate } from "../../../../lib/utils/date";
 	import { DateFormats } from "../../../../lib/constants/date";
-<<<<<<< HEAD
+	import { getContainerLocation } from "../utils/location";
 	import Input from "../../../../lib/components/Input.svelte";
 	import Map from "../../../../lib/components/map/Map.svelte";
 	import OlMap from "ol/Map";
@@ -24,9 +24,6 @@
 	import Button from "../../../../lib/components/Button.svelte";
 	import { Link } from "svelte-routing";
 	import SelectLocation from "./SelectLocation.svelte";
-=======
-	import { getContainerLocation } from "../utils/location";
->>>>>>> 71e370d4
 
 	/**
 	 * Container ID.
@@ -60,27 +57,6 @@
 	const containerPromise = fetchContainer();
 </script>
 
-<<<<<<< HEAD
-{#await containerPromise}
-	<div class="container-loading">
-		<Spinner />
-	</div>
-{:then container}
-	<DetailsHeader to="" title="TODO">
-		{#if mode === "view"}
-			<Link to={`${container.id}/edit`}>
-				<Button startIcon="edit">Editar informação</Button>
-			</Link>
-		{:else}
-			<Button variant="tertiary">Cancelar</Button>
-			<Button startIcon="check">Guardar</Button>
-		{/if}
-	</DetailsHeader>
-	<DetailsContent>
-		<DetailsSection label={$t("generalInfo")}>
-			<DetailsFields>
-				{#if mode === "view"}
-=======
 <Card class="page-layout">
 	{#await containerPromise}
 		<div class="container-loading">
@@ -91,79 +67,78 @@
 			container.geoJson.properties.wayName,
 			container.geoJson.properties.municipalityName,
 		)}
-		<DetailsHeader title={locationName}>
+		<DetailsHeader to="" title={locationName}>
 			<Link to={`${container.id}/map`}>
 				<Button variant="secondary" startIcon="map">{$t("sidebar.map")}</Button>
 			</Link>
+			{#if mode === "view"}
+				<Link to={`${container.id}/edit`}>
+					<Button startIcon="edit">Editar informação</Button>
+				</Link>
+			{:else}
+				<Button variant="tertiary">Cancelar</Button>
+				<Button startIcon="check">Guardar</Button>
+			{/if}
 		</DetailsHeader>
 		<DetailsContent>
 			<DetailsSection label={$t("generalInfo")}>
 				<DetailsFields>
->>>>>>> 71e370d4
-					<Field
-						label={$t("containers.category")}
-						value={$t(`containers.category.${container.category}`)}
-					/>
-<<<<<<< HEAD
-					<Field label={$t("containers.location")} value="TODO" />
-				{:else}
-					<FormControl label={$t("containers.category")}>
-						<Select name="category" value={container.category}>
-							{#each categoryOptions as category}
-								<Option value={category}>
-									{$t(`containers.category.${category}`)}
-								</Option>
-							{/each}
-						</Select>
-					</FormControl>
-					<FormControl label={$t("containers.location")}>
-						<Input
-							readonly
-							name="location"
-							placeholder={$t("containers.location")}
-							endIcon="location_on"
-							onClick={() => (openSelectLocation = true)}
+					{#if mode === "view"}
+						<Field
+							label={$t("containers.category")}
+							value={$t(`containers.category.${container.category}`)}
 						/>
-					</FormControl>
-				{/if}
-			</DetailsFields>
-		</DetailsSection>
-		{#if mode === "view"}
-=======
-					<Field label={$t("containers.location")} value={locationName} />
+						<Field label={$t("containers.location")} value={locationName} />
+					{:else}
+						<FormControl label={$t("containers.category")}>
+							<Select name="category" value={container.category}>
+								{#each categoryOptions as category}
+									<Option value={category}>
+										{$t(`containers.category.${category}`)}
+									</Option>
+								{/each}
+							</Select>
+						</FormControl>
+						<FormControl label={$t("containers.location")}>
+							<Input
+								readonly
+								name="location"
+								placeholder={$t("containers.location")}
+								endIcon="location_on"
+								onClick={() => (openSelectLocation = true)}
+							/>
+						</FormControl>
+					{/if}
 				</DetailsFields>
 			</DetailsSection>
->>>>>>> 71e370d4
-			<DetailsSection label={$t("additionalInfo")}>
-				<DetailsFields>
-					<Field
-						label={$t("createdAt")}
-						value={formatDate(container.createdAt, DateFormats.shortDateTime)}
-					/>
-					<Field
-						label={$t("modifiedAt")}
-						value={formatDate(container.modifiedAt, DateFormats.shortDateTime)}
-					/>
-				</DetailsFields>
-			</DetailsSection>
-<<<<<<< HEAD
-		{:else}
-			<DetailsSection class="container-map-preview" label={"Pré-visualização"}>
-				<Map bind:map />
-			</DetailsSection>
-		{/if}
-		<SelectLocation
-			open={openSelectLocation}
-			onClose={() => (openSelectLocation = false)}
-		/>
-	</DetailsContent>
-{:catch}
-	<div class="container-not-found">
-		<h2>{$t("containers.notFound.title")}</h2>
-		<p>{$t("containers.notFound.description")}</p>
-	</div>
-{/await}
-=======
+			{#if mode === "view"}
+				<DetailsSection label={$t("additionalInfo")}>
+					<DetailsFields>
+						<Field
+							label={$t("createdAt")}
+							value={formatDate(container.createdAt, DateFormats.shortDateTime)}
+						/>
+						<Field
+							label={$t("modifiedAt")}
+							value={formatDate(
+								container.modifiedAt,
+								DateFormats.shortDateTime,
+							)}
+						/>
+					</DetailsFields>
+				</DetailsSection>
+			{:else}
+				<DetailsSection
+					class="container-map-preview"
+					label={"Pré-visualização"}
+				>
+					<Map bind:map />
+				</DetailsSection>
+				<SelectLocation
+					open={openSelectLocation}
+					onClose={() => (openSelectLocation = false)}
+				/>
+			{/if}
 		</DetailsContent>
 	{:catch}
 		<div class="container-not-found">
@@ -172,7 +147,6 @@
 		</div>
 	{/await}
 </Card>
->>>>>>> 71e370d4
 
 <style>
 	.container-loading {
