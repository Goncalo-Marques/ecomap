--- conflicted
+++ resolved
@@ -81,22 +81,15 @@
 	 */
 	let selectedCoordinate = container?.geoJson.geometry.coordinates;
 
-<<<<<<< HEAD
+	/**
+	 * The location name of the container.
+	 */
 	let locationName = container
 		? getLocationName(
 				container.geoJson.properties.wayName,
 				container.geoJson.properties.municipalityName,
 			)
 		: "";
-=======
-	/**
-	 * The location name of the container.
-	 */
-	let locationName = getLocationName(
-		container?.geoJson.properties.wayName,
-		container?.geoJson.properties.municipalityName,
-	);
->>>>>>> 5b1f9aaf
 
 	/**
 	 * Error messages of the form fields.
