--- conflicted
+++ resolved
@@ -6,19 +6,12 @@
 </script>
 
 <Router>
-<<<<<<< HEAD
-	<Card class="page-layout">
-		<Route path="/:id/edit" let:params>
-			<Container id={params.id} mode="edit" />
-		</Route>
-		<Route path="/:id" let:params>
-			<Container id={params.id} mode="view" />
-		</Route>
-		<Route path="/" component={Containers} />
-	</Card>
-=======
 	<Route path="/:id/map" component={ContainerMap} />
-	<Route path="/:id" component={Container} />
+	<Route path="/:id/edit" let:params>
+		<Container id={params.id} mode="edit" />
+	</Route>
+	<Route path="/:id" let:params>
+		<Container id={params.id} mode="view" />
+	</Route>
 	<Route path="/" component={Containers} />
->>>>>>> 71e370d4
 </Router>