<script lang="ts">
	import { onMount } from "svelte";
	import { Router, Route, navigate } from "svelte-routing";
	import SignIn from "./routes/signIn/SignIn.svelte";
	import Dashboard from "./routes/backOffice/dashboard/Dashboard.svelte";
	import Map from "./routes/backOffice/map/Map.svelte";
	import Routes from "./routes/backOffice/routes/Routes.svelte";
	import Warehouses from "./routes/backOffice/warehouses/Warehouses.svelte";
	import Trucks from "./routes/backOffice/trucks/Trucks.svelte";
	import Reports from "./routes/backOffice/reports/Reports.svelte";
	import EmployeesRouter from "./routes/backOffice/employees/EmployeesRouter.svelte";
	import Forbidden from "./routes/clientErrors/Forbidden.svelte";
	import NotFound from "./routes/clientErrors/NotFound.svelte";
	import BackOfficeLayout from "./routes/backOffice/components/BackOfficeLayout.svelte";
	import {
		BackOfficeRouterPaths,
		backOfficeBasename,
		CommonRoutes,
	} from "./routes/constants/routes";
	import url from "./lib/stores/url";
	import ContainersRouter from "./routes/backOffice/containers/ContainersRouter.svelte";
	import Toast from "./lib/components/Toast.svelte";

	onMount(() => {
		if ($url.pathname === "/") {
			navigate(CommonRoutes.SIGN_IN, { replace: true });
		}
	});
</script>

<<<<<<< HEAD
<Router>
	<Route path={`/${backOfficeBasename}/*`}>
		<Router>
			<BackOfficeLayout>
				<Route
					path={BackOfficeRouterPaths.EMPLOYEES}
					component={EmployeesRouter}
				/>
				<Route path={BackOfficeRouterPaths.REPORTS} component={Reports} />
				<Route path={BackOfficeRouterPaths.TRUCKS} component={Trucks} />
				<Route path={BackOfficeRouterPaths.WAREHOUSES} component={Warehouses} />
				<Route path={`${BackOfficeRouterPaths.CONTAINERS}/*`}>
					<ContainersRouter />
				</Route>
				<Route path={BackOfficeRouterPaths.ROUTES} component={Routes} />
				<Route path={BackOfficeRouterPaths.MAP} component={Map} />
				<Route path={BackOfficeRouterPaths.DASHBOARD} component={Dashboard} />
				<Route path={BackOfficeRouterPaths.DASHBOARD} component={NotFound} />
				<Route component={NotFound} />
			</BackOfficeLayout>
		</Router>
	</Route>
	<Route path={CommonRoutes.SIGN_IN} component={SignIn} />
	<Route path={CommonRoutes.FORBIDDEN} component={Forbidden} />
	<Route component={NotFound} />
</Router>
=======
<Toast>
	<Router>
		<Route path={`/${backOfficeBasename}/*`}>
			<Router>
				<BackOfficeLayout>
					<Route path={BackOfficeRouterPaths.EMPLOYEES} component={Employees} />
					<Route path={BackOfficeRouterPaths.REPORTS} component={Reports} />
					<Route path={BackOfficeRouterPaths.TRUCKS} component={Trucks} />
					<Route
						path={BackOfficeRouterPaths.WAREHOUSES}
						component={Warehouses}
					/>
					<Route path={`${BackOfficeRouterPaths.CONTAINERS}/*`}>
						<ContainersRouter />
					</Route>
					<Route path={BackOfficeRouterPaths.ROUTES} component={Routes} />
					<Route path={BackOfficeRouterPaths.MAP} component={Map} />
					<Route path={BackOfficeRouterPaths.DASHBOARD} component={Dashboard} />
					<Route path={BackOfficeRouterPaths.DASHBOARD} component={NotFound} />
					<Route component={NotFound} />
				</BackOfficeLayout>
			</Router>
		</Route>
		<Route path={CommonRoutes.SIGN_IN} component={SignIn} />
		<Route path={CommonRoutes.FORBIDDEN} component={Forbidden} />
		<Route component={NotFound} />
	</Router>
</Toast>
>>>>>>> e994ec23
<|MERGE_RESOLUTION|>--- conflicted
+++ resolved
@@ -28,34 +28,6 @@
 	});
 </script>
 
-<<<<<<< HEAD
-<Router>
-	<Route path={`/${backOfficeBasename}/*`}>
-		<Router>
-			<BackOfficeLayout>
-				<Route
-					path={BackOfficeRouterPaths.EMPLOYEES}
-					component={EmployeesRouter}
-				/>
-				<Route path={BackOfficeRouterPaths.REPORTS} component={Reports} />
-				<Route path={BackOfficeRouterPaths.TRUCKS} component={Trucks} />
-				<Route path={BackOfficeRouterPaths.WAREHOUSES} component={Warehouses} />
-				<Route path={`${BackOfficeRouterPaths.CONTAINERS}/*`}>
-					<ContainersRouter />
-				</Route>
-				<Route path={BackOfficeRouterPaths.ROUTES} component={Routes} />
-				<Route path={BackOfficeRouterPaths.MAP} component={Map} />
-				<Route path={BackOfficeRouterPaths.DASHBOARD} component={Dashboard} />
-				<Route path={BackOfficeRouterPaths.DASHBOARD} component={NotFound} />
-				<Route component={NotFound} />
-			</BackOfficeLayout>
-		</Router>
-	</Route>
-	<Route path={CommonRoutes.SIGN_IN} component={SignIn} />
-	<Route path={CommonRoutes.FORBIDDEN} component={Forbidden} />
-	<Route component={NotFound} />
-</Router>
-=======
 <Toast>
 	<Router>
 		<Route path={`/${backOfficeBasename}/*`}>
@@ -83,5 +55,4 @@
 		<Route path={CommonRoutes.FORBIDDEN} component={Forbidden} />
 		<Route component={NotFound} />
 	</Router>
-</Toast>
->>>>>>> e994ec23
+</Toast>