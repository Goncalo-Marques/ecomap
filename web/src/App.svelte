--- conflicted
+++ resolved
@@ -33,20 +33,12 @@
 		<Route path={`/${backOfficeBasename}/*`}>
 			<Router>
 				<BackOfficeLayout>
-<<<<<<< HEAD
+					<Route path={`${BackOfficeRouterPaths.LANDFILLS}/*`}>
+						<LandfillsRouter />
+					</Route>
 					<Route path={`${BackOfficeRouterPaths.EMPLOYEES}/*`}>
 						<EmployeesRouter />
 					</Route>
-					<Route path={BackOfficeRouterPaths.REPORTS} component={Reports} />
-=======
-					<Route
-						path={BackOfficeRouterPaths.EMPLOYEES}
-						component={EmployeesRouter}
-					/>
-					<Route path={`${BackOfficeRouterPaths.LANDFILLS}/*`}>
-						<LandfillsRouter />
-					</Route>
->>>>>>> 7e2414dd
 					<Route path={`${BackOfficeRouterPaths.TRUCKS}/*`}>
 						<TrucksRouter />
 					</Route>
