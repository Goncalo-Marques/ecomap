import Map from "ol/Map";
import View from "ol/View";
import SimpleGeometry from "ol/geom/SimpleGeometry";
import { type Coordinate } from "ol/coordinate";

import { Vector as VectorSource, Cluster, OSM } from "ol/source";
import { WebGLTile as TileLayer, Layer } from "ol/layer";
import { fromLonLat } from "ol/proj";

import WebGLVectorLayerRenderer from "ol/renderer/webgl/VectorLayer";
import WebGLPointsLayer from "ol/layer/WebGLPoints";

import { boundingExtent, type Extent } from "ol/extent";

import { Circle, Fill, Icon, Stroke, Style, Text } from "ol/style";
import { Vector as VectorLayer } from "ol/layer";

import type { FeatureLike } from "ol/Feature";
import type { Options as OptionsLayer } from "ol/layer/Layer";
import type { VectorStyle } from "ol/render/webgl/VectorStyleRenderer";
import type { WebGLStyle } from "ol/style/webgl";
import { mapLayerName, colorLayerKey, nameLayerKey } from "../../constants/map";
import type { Geometry } from "ol/geom";
import type Feature from "ol/Feature";
import type { Options } from "ol/source/Vector";
<<<<<<< HEAD
=======
import Rotate from "ol/control/Rotate";
>>>>>>> b909c563

const docElement = document.documentElement;
const style = getComputedStyle(docElement);

/**
 * Variables retrieved from css vars.
 */
const cssVars = {
	text_sm_semibold: style.getPropertyValue("--text-sm-semibold"),
	indigo_400: style.getPropertyValue("--indigo-400"),
};

/**
 * Default style for vector layer.
 */
const defaultVectorStyle: VectorStyle = {
	"stroke-color": "#fff",
	"fill-color": "#3980a895",
};

/**
 * Default style for WebGl point layer.
 */
const defaultIconStyle: WebGLStyle = {
	"icon-src": "/images/logo.svg",
};

/**
 * Default style for cluster point layer.
 */
const defaultClusterIcon = new Style({
	image: new Icon({
		src: "/images/logo.svg",
	}),
});

/**
 * Default style for cluster symbol.
 */
const defaultClusterSymbol: Style = new Style({
	image: new Circle({
		radius: 20,
		stroke: new Stroke({
			color: cssVars.indigo_400,
			width: 2,
		}),
		fill: new Fill({
			color: "#fff",
		}),
	}),
	text: new Text({
		font: cssVars.text_sm_semibold,
		textAlign: "center",
		fill: new Fill({
			color: "#000",
		}),
	}),
});

/**
 * WebGl Vector layer for Open Layers.
 */
class WebGLLayer extends Layer {
	private style: VectorStyle;

	constructor(options: OptionsLayer, style: VectorStyle) {
		super(options);
		this.style = style;
	}

	createRenderer(): WebGLVectorLayerRenderer {
		return new WebGLVectorLayerRenderer(this, {
			style: this.style,
		});
	}
}

export class MapHelper {
	public constructor(private readonly map: Map) {}

	/**
	 * Add a vector layer to the map.
	 *
	 * @param sourceOptions Options of the vector layer source.
	 * @param layerName Name for layer.
	 * @param [layerColor="#15803D"] Color that identifies the layer.
	 * @param [style=defaultIconStyle] Style for new layer.
	 */
	public addVectorLayer(
		sourceOptions: Options<Feature<Geometry>>,
		layerName: string,
		layerColor: string = "#15803D",
		style: VectorStyle = defaultVectorStyle,
	) {
		const vectorLayer = new WebGLLayer(
			{
				source: new VectorSource(sourceOptions),
				zIndex: this.map.getAllLayers().length,
			},
			style,
		);

		vectorLayer.set(nameLayerKey, layerName);
		vectorLayer.set(colorLayerKey, layerColor);
		this.map.addLayer(vectorLayer);
	}

	/**
	 * Add a point vector layer into map.
	 *
	 * @param sourceOptions Options of the point layer source.
	 * @param layerName Name for layer.
	 * @param [layerColor="#15803D"] Color that identifies the layer.
	 * @param [style=defaultIconStyle] Style for new layer.
	 */
	public addPointLayer(
		sourceOptions: Options<Feature<Geometry>>,
		layerName: string,
		layerColor: string = "#15803D",
		style: WebGLStyle = defaultIconStyle,
	) {
		const pointsLayer = new WebGLPointsLayer({
			source: new VectorSource(sourceOptions),
			style: style,
			zIndex: this.map.getAllLayers().length,
		});

		pointsLayer.set(nameLayerKey, layerName);
		pointsLayer.set(colorLayerKey, layerColor);
		this.map.addLayer(pointsLayer);
	}

	/**
	 * Add a clusterLayer into map.
	 *
	 * @param sourceOptions Options of the cluster layer source.
	 * @param layerName Name for layer.
	 * @param [layerColor="#15803D"] Color that identifies the layer.
	 * @param [clusterStyle=defaultClusterSymbol] Style for the cluster nodes.
	 * @param [iconStyle=defaultClusterIcon] Style for each independent node.
	 */
	public addClusterLayer(
		sourceOptions: Options<Feature<Geometry>>,
		layerName: string,
		layerColor: string = "#15803D",
		clusterStyle: Style = defaultClusterSymbol,
		iconStyle: Style = defaultClusterIcon,
	) {
		const cluster = new VectorLayer({
			zIndex: this.map.getAllLayers().length,
			source: new Cluster({
				distance: 50,
				minDistance: 10,
				source: new VectorSource(sourceOptions),
			}),
			style: (feature: FeatureLike) => {
				const size = feature.get("features").length;

				clusterStyle.getText()?.setText(size.toString());

				return size >= 2 ? clusterStyle : iconStyle;
			},
		});

		cluster.set(nameLayerKey, layerName);
		cluster.set(colorLayerKey, layerColor);

		this.map.addLayer(cluster);

		this.map.on("click", e => {
			cluster.getFeatures(e.pixel).then(clickedFeatures => {
				if (clickedFeatures.length) {
					const features: FeatureLike[] = clickedFeatures[0].get("features");
					if (features.length > 1) {
						const coordinates: Coordinate[] = [];

						for (const feature of features) {
							const geom = feature.getGeometry();
							if (!(geom instanceof SimpleGeometry)) {
								continue;
							}

							const coord = geom.getCoordinates();
							if (!coord) {
								continue;
							}

							coordinates.push(coord);
						}

						const extent: Extent = boundingExtent(coordinates);

						this.map
							.getView()
							.fit(extent, { duration: 800, padding: [50, 50, 50, 50] });
					}
				}
			});
		});

		let hoverFeature: FeatureLike;
		this.map.on("pointermove", e => {
			cluster.getFeatures(e.pixel).then(features => {
				if (features[0] !== hoverFeature) {
					hoverFeature = features[0];

					this.map.getTargetElement().style.cursor = hoverFeature
						? "pointer"
						: "";

					cluster.getSource()?.changed();
				}
			});
		});
	}
}

/**
 * Creates a new Open Layers map.
 *
 * @param lon Center longitude.
 * @param lat Center latitude.
 * @param zoom Default zoom.
 * @param projection Projection used, ex: EPSG:3857.
 * @returns Map.
 */
export function createMap(
	lon: number,
	lat: number,
	zoom: number,
	projection: string = "EPSG:3857",
): Map {
	const baseLayer = new TileLayer({
		source: new OSM(),
		visible: true,
		zIndex: 0,
	});

	baseLayer.set(nameLayerKey, mapLayerName);

	return new Map({
		controls: [new Rotate()],
		layers: [baseLayer],
		view: new View({
			center: fromLonLat([lon, lat]),
			zoom: zoom,
			projection: projection,
			// Locks the map on the iberian peninsula
			extent: [
				-2159435.3010021457, 3990778.5878774817, 863857.4518866497,
				5984975.69547515,
			],
		}),
	});
}<|MERGE_RESOLUTION|>--- conflicted
+++ resolved
@@ -23,10 +23,7 @@
 import type { Geometry } from "ol/geom";
 import type Feature from "ol/Feature";
 import type { Options } from "ol/source/Vector";
-<<<<<<< HEAD
-=======
 import Rotate from "ol/control/Rotate";
->>>>>>> b909c563
 
 const docElement = document.documentElement;
 const style = getComputedStyle(docElement);
