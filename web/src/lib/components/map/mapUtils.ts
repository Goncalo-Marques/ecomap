--- conflicted
+++ resolved
@@ -38,13 +38,8 @@
  * Default style for vector layer.
  */
 const defaultVectorStyle: VectorStyle = {
-<<<<<<< HEAD
-	"stroke-color": "#fff",
-	"fill-color": "#3980a895",
-=======
 	"stroke-color": getCssVariable("--white"),
 	"fill-color": getCssVariable("--cyan-500"),
->>>>>>> 331fbdd6
 };
 
 /**
