--- conflicted
+++ resolved
@@ -19,11 +19,8 @@
 		SortingDirection,
 		onSortingChangeFn,
 	} from "./types";
-<<<<<<< HEAD
+	import TableColumnFilter from "./TableColumnFilter.svelte";
 	import Spinner from "../Spinner.svelte";
-=======
-	import TableColumnFilter from "./TableColumnFilter.svelte";
->>>>>>> 1c5fc726
 
 	/**
 	 * The columns of the table.
@@ -251,13 +248,7 @@
 		</tbody>
 	</table>
 	{#if loading}
-<<<<<<< HEAD
 		<Spinner class="table-loading-spinner" />
-=======
-		<div role="progressbar" class="loading">
-			<Icon name="progress_activity" size="xx-large" />
-		</div>
->>>>>>> 1c5fc726
 	{/if}
 	{#if pagination}
 		{@const start = pagination.pageSize * pagination.pageIndex + 1}
@@ -381,12 +372,6 @@
 		z-index: 10;
 	}
 
-	.sort {
-		display: flex;
-		justify-content: center;
-		align-items: center;
-	}
-
 	.pagination {
 		display: flex;
 		align-items: center;
