--- conflicted
+++ resolved
@@ -18,10 +18,7 @@
 
 		switch (response.status) {
 			case 401:
-<<<<<<< HEAD
-=======
 				clearToken();
->>>>>>> 1c5fc726
 				// Only redirect if the page is not the sign in page.
 				if (location.pathname !== CommonRoutes.SIGN_IN) {
 					navigate(CommonRoutes.SIGN_IN);
