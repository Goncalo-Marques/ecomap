{
	"$schema": "./schema.json",
	"clear": "Limpar",
	"pagination.of": "de",
	"createdAt": "Data de criação",
	"modifiedAt": "Data de última modificação",
	"generalInfo": "Informação geral",
	"additionalInfo": "Informação adicional",
	"personalInfo": "Informação pessoal",
	"editInfo": "Editar informação",
	"cancel": "Cancelar",
	"save": "Guardar",
	"preview": "Pré-visualização",
	"work": "Trabalho",
	"selectLocation": "Selecionar localização",
	"location": "Localização",
	"location.placeholder": "Selecione uma localização",
	"location.search": "Pesquise por localização",
	"location.unknownWay": "Rua desconhecida",
	"container": "Contentor",
	"containers": "Contentores",
	"containers.notFound.title": "Contentor não encontrado",
	"containers.notFound.description": "O contentor que procura não existe.",
	"containers.create.title": "Adicionar contentor",
	"containers.create.success": "Contentor adicionado com sucesso",
	"containers.category": "Categoria",
	"truckCapacity.placeholder": "Introduza a capacidade máxima de camiões",
	"containers.category.general": "Geral",
	"containers.category.glass": "Vidro",
	"containers.category.hazardous": "Perigoso",
	"containers.category.metal": "Metal",
	"containers.category.organic": "Orgânico",
	"containers.category.paper": "Papel",
	"containers.category.plastic": "Plástico",
	"containers.category.placeholder": "Selecione uma categoria",
	"containers.update.success": "Contentor atualizado com sucesso",
	"containers.delete.success": "Contentor eliminado com sucesso",
	"containers.delete.conflict.title": "Conflito",
	"containers.delete.conflict.description": "Este contentor não pode ser eliminado porque está associado a um marcador ou rota.",
	"truck": "Camião",
	"trucks": "Camiões",
	"trucks.create.title": "Adicionar camião",
	"trucks.create.success": "Camião adicionado com sucesso",
	"trucks.update.success": "Camião atualizado com sucesso",
	"trucks.notFound.title": "Camião não encontrado",
	"trucks.notFound.description": "O camião que procura não existe.",
	"trucks.delete.success": "Camião eliminado com sucesso",
	"trucks.delete.conflict.title": "Conflito",
	"trucks.delete.conflict.description": "Este camião não pode ser eliminado porque está associado a um armazém ou a uma rota.",
	"make": "Marca",
	"make.placeholder": "Introduza a marca",
	"model": "Modelo",
	"model.placeholder": "Introduza o modelo",
	"licensePlate": "Matrícula",
	"licensePlate.placeholder": "Introduza a matrícula (XX-XX-XX)",
	"licensePlate.search": "Pesquise por matrícula",
	"personCapacity": "N.º de lugares",
	"personCapacity.placeholder": "Introduza o n.º de lugares",
	"warehouse": "Armazém",
	"warehouses": "Armazéns",
	"truckCapacity": "Capacidade máxima de camiões",
	"warehouses.create.title": "Adicionar armazém",
	"warehouses.create.success": "Armazém adicionado com sucesso",
	"warehouses.update.success": "Armazém atualizado com sucesso",
	"warehouses.update.conflict.title": "Conflicto",
	"warehouses.update.conflict.description": "O armazém já tem mais camiões do que a nova capacidade.",
	"warehouses.notFound.title": "Armazém não encontrado",
	"warehouses.notFound.description": "O armazém que procura não existe.",
	"warehouses.delete.success": "Armazém eliminado com sucesso",
	"warehouses.delete.conflict.title": "Conflito",
	"warehouses.delete.conflict.description": "Este armazém não pode ser eliminado porque está associado a uma rota.",
	"landfill": "Aterro",
	"landfills": "Aterros",
	"landfills.create.title": "Adicionar aterro",
	"landfills.create.success": "Aterro adicionado com sucesso",
	"landfills.update.success": "Aterro atualizado com sucesso",
	"landfills.notFound.title": "Aterro não encontrado",
	"landfills.notFound.description": "O aterro que procura não existe.",
	"landfills.delete.success": "Aterro eliminado com sucesso",
	"error.valueMissing": "Campo obrigatório",
	"error.typeMismatch.number": "Número inválido",
	"error.patternMismatch": "Formato inválido",
	"error.tooLong": "Valor tem de ter {{maxLength}} caracteres ou menos",
	"error.tooShort": "Valor tem de ter {{minLength}} caracteres ou mais",
	"error.rangeUnderflow": "Valor não deve ser inferior a {{min}}",
	"error.rangeOverflow": "Valor não deve ser superior a {{max}}",
	"error.stepMismatch": "Valor inválido",
	"error.unexpected": "Ocorreu um erro inesperado. Tente novamente mais tarde ou contacte a equipa de apoio.",
	"error.unexpected.title": "Oops! Ocorreu um erro inesperado",
	"error.unexpected.description": "Tente novamente mais tarde ou contacte a equipa de apoio.",
	"signin.title": "Iniciar sessão",
	"signin.username.label": "Utilizador",
	"signin.username.placeholder": "Digite o seu nome de utilizador",
	"signin.password.label": "Password",
	"signin.password.placeholder": "Digite a sua password",
	"signin.button": "Iniciar sessão",
	"signin.error.incorrectCredentials": "Credenciais inválidas. O nome de utilizador ou a palavra-passe estão incorrectos.",
	"signOut.button": "Terminar sessão",
	"myInformation": "Minha informação",
	"dashboard": "Painel",
	"map": "Mapa",
	"routes": "Rotas",
	"notFound.title": "Página não encontrada",
	"notFound.description": "A página que procura não existe.",
	"forbidden.title": "Acesso proibido",
	"forbidden.description": "Não tem autorização para aceder a esta página.",
	"layers": "Camadas",
	"employee": "Colaborador",
	"employees": "Colaboradores",
	"employees.search": "Pesquise por nome de utilizador",
	"employees.username": "Nome de utilizador",
	"employees.firstName": "Primeiro nome",
	"employees.lastName": "Último nome",
	"employees.schedule": "Horário",
	"employees.role": "Cargo",
	"employees.role.manager": "Gerente",
	"employees.role.wasteOperator": "Operador de resíduos",
	"employees.birthdate": "Data de nascimento",
	"employees.phone": "Telefone",
	"employees.location": "Localização",
	"employees.scheduleStart": "Hora de início",
	"employees.scheduleEnd": "Hora de término",
	"employees.notFound.title": "Colaborador não encontrado",
	"employees.notFound.description": "O colaborador que procura não existe.",
	"employees.delete.success": "Colaborador eliminado com sucesso",
	"employees.delete.conflict.title": "Conflito",
<<<<<<< HEAD
	"employees.delete.conflict.description": "Este colaborador não pode ser eliminado porque está associado a um reporte ou a uma rota.",
	"employees.updatePassword.title": "Alterar palavra-passe",
	"employees.updatePassword.currentPassword.label": "Palavra-passe atual",
	"employees.updatePassword.newPassword.label": "Nova palavra-passe",
	"employees.updatePassword.confirmPassword.label": "Confirmar palavra-passe",
	"employees.updatePassword.currentPassword.placeholder": "Introduza a palavra-passe atual",
	"employees.updatePassword.newPassword.placeholder": "Introduza a nova palavra-passe",
	"employees.updatePassword.confirmPassword.placeholder": "Repita a nova palavra-passe",
	"employees.updatePassword.success": "Palavra-passe alterada com sucesso",
	"employees.updatePassword.error.title": "Palavra-passe inválida",
	"employees.updatePassword.error.description": "A palavra-passe deve conter pelo menos 14 caracteres, incluindo um carácter regular, um carácter especial e um número.",
	"employees.error.passwordMismatch": "A palavra-passe não corresponde à nova palavra-passe",
	"employees.passwordConstraints": "A palavra-passe deve conter pelo menos 14 caracteres, incluindo um carácter regular, um carácter especial e um número",
	"confirm": "Confirmar"
=======
	"employees.delete.conflict.description": "Este colaborador não pode ser eliminado porque está associado a uma rota."
>>>>>>> 1aa3f047
}<|MERGE_RESOLUTION|>--- conflicted
+++ resolved
@@ -124,8 +124,7 @@
 	"employees.notFound.description": "O colaborador que procura não existe.",
 	"employees.delete.success": "Colaborador eliminado com sucesso",
 	"employees.delete.conflict.title": "Conflito",
-<<<<<<< HEAD
-	"employees.delete.conflict.description": "Este colaborador não pode ser eliminado porque está associado a um reporte ou a uma rota.",
+	"employees.delete.conflict.description": "Este colaborador não pode ser eliminado porque está associado a uma rota.",
 	"employees.updatePassword.title": "Alterar palavra-passe",
 	"employees.updatePassword.currentPassword.label": "Palavra-passe atual",
 	"employees.updatePassword.newPassword.label": "Nova palavra-passe",
@@ -139,7 +138,4 @@
 	"employees.error.passwordMismatch": "A palavra-passe não corresponde à nova palavra-passe",
 	"employees.passwordConstraints": "A palavra-passe deve conter pelo menos 14 caracteres, incluindo um carácter regular, um carácter especial e um número",
 	"confirm": "Confirmar"
-=======
-	"employees.delete.conflict.description": "Este colaborador não pode ser eliminado porque está associado a uma rota."
->>>>>>> 1aa3f047
 }