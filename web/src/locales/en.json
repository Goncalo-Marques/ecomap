--- conflicted
+++ resolved
@@ -12,6 +12,7 @@
 	"save": "Save",
 	"preview": "Preview",
 	"work": "Work",
+	"confirm": "Confirm",
 	"selectLocation": "Select location",
 	"location": "Location",
 	"location.placeholder": "Select a location",
@@ -145,14 +146,7 @@
 	"employees.updatePassword.error.incorrectPassword.description": "The password entered does not match your current password.",
 	"employees.error.passwordMismatch": "The password doesn't match the new password",
 	"employees.passwordConstraints": "Password must contain at least 14 characters, including one regular character, one special character, and one number",
-<<<<<<< HEAD
-	"confirm": "Confirm",
-	"employees.update.success": "Employee updated successfully",
-	"employees.username.placeholder": "Enter username",
-	"employees.firstName.placeholder": "Enter first name",
-	"employees.lastName.placeholder": "Enter last name",
 	"employees.dateOfBirth.placeholder": "Enter birthdate",
-	"employees.phone.placeholder": "Enter phone number",
 	"employees.scheduleStart.placeholder": "Enter start time of schedule",
 	"employees.scheduleEnd.placeholder": "Enter end time of schedule",
 	"employees.create.title": "Add employee",
@@ -161,7 +155,4 @@
 	"employees.password.placeholder": "Enter password",
 	"employees.security": "Security",
 	"employees.password.confirm.placeholder": "Repeat the password"
-=======
-	"confirm": "Confirm"
->>>>>>> 6f9cf18a
 }