{
	"$schema": "http://json-schema.org/draft-07/schema#",
	"properties": {
<<<<<<< HEAD
		"pagination.of": {
			"type": "string"
		},
		"createdAt": {
			"type": "string"
		},
		"modifiedAt": {
			"type": "string"
		},
		"generalInfo": {
			"type": "string"
		},
		"additionalInfo": {
=======
		"clear": {
			"type": "string"
		},
		"pagination.of": {
>>>>>>> 1c5fc726
			"type": "string"
		},
		"containers.title": {
			"type": "string"
		},
<<<<<<< HEAD
		"containers.notFound.title": {
			"type": "string"
		},
		"containers.notFound.description": {
=======
		"containers.search": {
>>>>>>> 1c5fc726
			"type": "string"
		},
		"containers.category": {
			"type": "string"
		},
		"containers.location": {
			"type": "string"
		},
<<<<<<< HEAD
=======
		"containers.location.unknownWay": {
			"type": "string"
		},
>>>>>>> 1c5fc726
		"containers.category.general": {
			"type": "string"
		},
		"containers.category.paper": {
			"type": "string"
		},
		"containers.category.plastic": {
			"type": "string"
		},
		"containers.category.metal": {
			"type": "string"
		},
		"containers.category.glass": {
			"type": "string"
		},
		"containers.category.organic": {
			"type": "string"
		},
		"containers.category.hazardous": {
			"type": "string"
		},
		"error.requiredField": {
			"type": "string"
		},
		"error.unexpected": {
			"type": "string"
		},
		"signin.title": {
			"type": "string"
		},
		"signin.username.label": {
			"type": "string"
		},
		"signin.username.placeholder": {
			"type": "string"
		},
		"signin.password.label": {
			"type": "string"
		},
		"signin.password.placeholder": {
			"type": "string"
		},
		"signin.button": {
			"type": "string"
		},
		"signin.error.incorrectCredentials": {
			"type": "string"
		},
		"sidebar.dashboard": {
			"type": "string"
		},
		"sidebar.map": {
			"type": "string"
		},
		"sidebar.routes": {
			"type": "string"
		},
		"sidebar.containers": {
			"type": "string"
		},
		"sidebar.warehouses": {
			"type": "string"
		},
		"sidebar.trucks": {
			"type": "string"
		},
		"sidebar.reports": {
			"type": "string"
		},
		"sidebar.employees": {
			"type": "string"
		},
		"notFound.title": {
			"type": "string"
		},
		"notFound.description": {
			"type": "string"
		},
		"forbidden.title": {
			"type": "string"
		},
		"forbidden.description": {
			"type": "string"
		},
		"map.layers": {
			"type": "string"
		}
	}
}<|MERGE_RESOLUTION|>--- conflicted
+++ resolved
@@ -1,7 +1,9 @@
 {
 	"$schema": "http://json-schema.org/draft-07/schema#",
 	"properties": {
-<<<<<<< HEAD
+		"clear": {
+			"type": "string"
+		},
 		"pagination.of": {
 			"type": "string"
 		},
@@ -15,25 +17,18 @@
 			"type": "string"
 		},
 		"additionalInfo": {
-=======
-		"clear": {
-			"type": "string"
-		},
-		"pagination.of": {
->>>>>>> 1c5fc726
 			"type": "string"
 		},
 		"containers.title": {
 			"type": "string"
 		},
-<<<<<<< HEAD
 		"containers.notFound.title": {
 			"type": "string"
 		},
 		"containers.notFound.description": {
-=======
+			"type": "string"
+		},
 		"containers.search": {
->>>>>>> 1c5fc726
 			"type": "string"
 		},
 		"containers.category": {
@@ -42,12 +37,9 @@
 		"containers.location": {
 			"type": "string"
 		},
-<<<<<<< HEAD
-=======
 		"containers.location.unknownWay": {
 			"type": "string"
 		},
->>>>>>> 1c5fc726
 		"containers.category.general": {
 			"type": "string"
 		},
