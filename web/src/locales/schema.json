--- conflicted
+++ resolved
@@ -375,7 +375,6 @@
 		},
 		"employees.delete.conflict.description": {
 			"type": "string"
-<<<<<<< HEAD
 		},
 		"employees.update.success": {
 			"type": "string"
@@ -400,8 +399,6 @@
 		},
 		"employees.scheduleEnd.placeholder": {
 			"type": "string"
-=======
->>>>>>> f6250656
 		}
 	}
 }