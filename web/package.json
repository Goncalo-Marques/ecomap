--- conflicted
+++ resolved
@@ -69,11 +69,7 @@
 	},
 	"dependencies": {
 		"ol": "^9.1.0",
-<<<<<<< HEAD
-		"openapi-fetch": "^0.9.3"
-=======
 		"openapi-fetch": "^0.9.5"
->>>>>>> 1c5fc726
 	},
 	"devDependencies": {
 		"@sveltejs/vite-plugin-svelte": "^3.1.0",
