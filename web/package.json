{
	"name": "ui",
	"version": "0.0.0",
	"private": true,
	"type": "module",
	"scripts": {
		"build": "vite build",
		"dev": "vite",
		"generate-oapi": "openapi-typescript ../server/api/swagger/ecomap.yml -o ./api/ecomap/http.d.ts",
		"postinstall": "npm run generate-oapi",
		"lint": "svelte-check --tsconfig ./tsconfig.json && eslint . --ext .js,.ts,.svelte && prettier . --check --ignore-path ../.gitignore",
		"lint:fix": "eslint . --ext .js,.ts,.svelte --fix && prettier . --write --ignore-path ../.gitignore",
		"preview": "vite preview"
	},
	"prettier": {
		"arrowParens": "avoid",
		"plugins": [
			"prettier-plugin-svelte"
		],
		"semi": true,
		"overrides": [
			{
				"files": "*.svelte",
				"options": {
					"parser": "svelte"
				}
			}
		]
	},
	"eslintConfig": {
		"env": {
			"browser": true,
			"es2021": true
		},
		"parser": "@typescript-eslint/parser",
		"parserOptions": {
			"ecmaVersion": "latest",
			"extraFileExtensions": [
				".svelte"
			],
			"sourceType": "module"
		},
		"plugins": [
			"@typescript-eslint"
		],
		"extends": [
			"eslint:recommended",
			"plugin:@typescript-eslint/recommended",
			"plugin:svelte/recommended",
			"plugin:svelte/prettier"
		],
		"overrides": [
			{
				"files": [
					"*.svelte"
				],
				"parser": "svelte-eslint-parser",
				"parserOptions": {
					"parser": "@typescript-eslint/parser",
					"svelteFeatures": {
						"experimentalGenerics": true
					}
				}
			}
		]
	},
	"dependencies": {
		"openapi-fetch": "^0.9.3"
	},
	"devDependencies": {
		"@sveltejs/vite-plugin-svelte": "^3.0.2",
		"@tsconfig/svelte": "^5.0.2",
		"@typescript-eslint/eslint-plugin": "^7.1.0",
		"@typescript-eslint/parser": "^7.1.0",
		"eslint": "^8.57.0",
<<<<<<< HEAD
		"eslint-plugin-svelte": "^2.35.1",
		"ol": "^9.1.0",
=======
		"eslint-plugin-svelte": "^2.36.0",
		"openapi-typescript": "^6.7.5",
>>>>>>> d56b250e
		"prettier": "^3.2.5",
		"prettier-plugin-svelte": "^3.2.2",
		"svelte": "^4.2.11",
		"svelte-check": "^3.6.4",
		"svelte-eslint-parser": "^0.34.1",
		"svelte-routing": "^2.12.0",
		"tslib": "^2.6.2",
		"typescript": "^5.2.2",
		"vite": "^5.1.4"
	},
	"engines": {
		"node": ">=20.0.0 <21.0.0"
	}
}<|MERGE_RESOLUTION|>--- conflicted
+++ resolved
@@ -73,13 +73,9 @@
 		"@typescript-eslint/eslint-plugin": "^7.1.0",
 		"@typescript-eslint/parser": "^7.1.0",
 		"eslint": "^8.57.0",
-<<<<<<< HEAD
-		"eslint-plugin-svelte": "^2.35.1",
-		"ol": "^9.1.0",
-=======
 		"eslint-plugin-svelte": "^2.36.0",
 		"openapi-typescript": "^6.7.5",
->>>>>>> d56b250e
+		"ol": "^9.1.0",
 		"prettier": "^3.2.5",
 		"prettier-plugin-svelte": "^3.2.2",
 		"svelte": "^4.2.11",
